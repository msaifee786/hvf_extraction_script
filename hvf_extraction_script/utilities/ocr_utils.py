###############################################################################
# ocr_utils.py
#
# Description:
# 	Class definition for OCR utility functions
#
###############################################################################

# Import necessary packages

# Import OCR packages
<<<<<<< HEAD
# import locale

# locale.setlocale(locale.LC_ALL, "C")
# import tesserocr
=======
import locale

locale.setlocale(locale.LC_ALL, "C")
import tesserocr
from tesserocr import PyTessBaseAPI
from tesserocr import PSM
>>>>>>> 2b52988b


# General purpose image functions:
from hvf_extraction_script.utilities.image_utils import Image_Utils
from hvf_extraction_script.utilities.regex_utils import Regex_Utils

# Import necessary image packages:
from PIL import Image
from tesserocr import PSM, PyTessBaseAPI


class Ocr_Utils:
    ###############################################################################
    # CONSTANTS AND STATIC VARIABLES ##############################################
    ###############################################################################

    OCR_API_HANDLE = None

    ###############################################################################
    # OCR METHODS #################################################################
    ###############################################################################

    ###############################################################################
    # Given an image, preprocesses it and pulls OCR text out of it
    # Uses pytesseract. Assumes input is in a Numpy/openCV image format
    @staticmethod
    def perform_ocr(img, proc_img: bool = True, debug_dir: str = "") -> str:

<<<<<<< HEAD
        if proc_img:
            # First, preprocessor the image:
            img = Image_Utils.preprocess_image(img, debug_dir=debug_dir)
=======
        # First, preprocessor the image:
        img = Image_Utils.preprocess_image(img)
>>>>>>> 2b52988b

        # Next, convert image to python PIL (because pytesseract using PIL):
        img_pil = Image.fromarray(img)

        if not Ocr_Utils.OCR_API_HANDLE:
            Ocr_Utils.OCR_API_HANDLE = PyTessBaseAPI(psm=PSM.SINGLE_COLUMN)
            # Ocr_Utils.OCR_API_HANDLE = PyTessBaseAPI(psm=PSM.SINGLE_BLOCK)
<<<<<<< HEAD

        Ocr_Utils.OCR_API_HANDLE.SetImage(img_pil)
        Ocr_Utils.OCR_API_HANDLE.SetSourceResolution(200)
        text: str = Ocr_Utils.OCR_API_HANDLE.GetUTF8Text()

        if debug_dir:
            out = Regex_Utils.temp_out(debug_dir=debug_dir)
            img_pil.save(f"{out}.jpg")
            with open(f"{out}.txt", "w") as f:
                f.writelines(text)
=======

        Ocr_Utils.OCR_API_HANDLE.SetImage(img_pil)
        text = Ocr_Utils.OCR_API_HANDLE.GetUTF8Text()
>>>>>>> 2b52988b

        # Return extracted text:
        return text<|MERGE_RESOLUTION|>--- conflicted
+++ resolved
@@ -9,20 +9,10 @@
 # Import necessary packages
 
 # Import OCR packages
-<<<<<<< HEAD
 # import locale
 
 # locale.setlocale(locale.LC_ALL, "C")
 # import tesserocr
-=======
-import locale
-
-locale.setlocale(locale.LC_ALL, "C")
-import tesserocr
-from tesserocr import PyTessBaseAPI
-from tesserocr import PSM
->>>>>>> 2b52988b
-
 
 # General purpose image functions:
 from hvf_extraction_script.utilities.image_utils import Image_Utils
@@ -50,14 +40,9 @@
     @staticmethod
     def perform_ocr(img, proc_img: bool = True, debug_dir: str = "") -> str:
 
-<<<<<<< HEAD
         if proc_img:
             # First, preprocessor the image:
             img = Image_Utils.preprocess_image(img, debug_dir=debug_dir)
-=======
-        # First, preprocessor the image:
-        img = Image_Utils.preprocess_image(img)
->>>>>>> 2b52988b
 
         # Next, convert image to python PIL (because pytesseract using PIL):
         img_pil = Image.fromarray(img)
@@ -65,7 +50,6 @@
         if not Ocr_Utils.OCR_API_HANDLE:
             Ocr_Utils.OCR_API_HANDLE = PyTessBaseAPI(psm=PSM.SINGLE_COLUMN)
             # Ocr_Utils.OCR_API_HANDLE = PyTessBaseAPI(psm=PSM.SINGLE_BLOCK)
-<<<<<<< HEAD
 
         Ocr_Utils.OCR_API_HANDLE.SetImage(img_pil)
         Ocr_Utils.OCR_API_HANDLE.SetSourceResolution(200)
@@ -76,11 +60,6 @@
             img_pil.save(f"{out}.jpg")
             with open(f"{out}.txt", "w") as f:
                 f.writelines(text)
-=======
-
-        Ocr_Utils.OCR_API_HANDLE.SetImage(img_pil)
-        text = Ocr_Utils.OCR_API_HANDLE.GetUTF8Text()
->>>>>>> 2b52988b
 
         # Return extracted text:
         return text